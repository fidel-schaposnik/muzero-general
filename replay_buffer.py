--- conflicted
+++ resolved
@@ -53,45 +53,12 @@
             reward_batch.append(reward)
             policy_batch.append(policy)
 
-<<<<<<< HEAD
-        # Exploit symetries
-        ext_observation_batch = observation_batch.copy()
-        ext_action_batch = action_batch.copy()
-        ext_value_batch = value_batch.copy()
-        ext_reward_batch = reward_batch.copy()
-        ext_policy_batch = policy_batch.copy()
-
-        # Horizontal symmetry
-        if exploit_symmetries[0] == 1:
-            ext_observation_batch.extend(observation_batch[:][:][::-1][:])
-        # Vertical symmetry
-        if exploit_symmetries[1] == 1:
-            ext_observation_batch.extend(observation_batch[:][:][:][::-1])
-        # Diagonal symmetry
-        if exploit_symmetries[2] == 1:
-            ext_observation_batch.extend(observation_batch[:][:][::-1][::-1])
-
-        for _ in range(int(sum(exploit_symmetries))):
-            ext_action_batch.extend(action_batch)
-            ext_value_batch.extend(value_batch)
-            ext_reward_batch.extend(reward_batch)
-            ext_policy_batch.extend(policy_batch)
-
-        return (
-            ext_observation_batch,
-            ext_action_batch,
-            ext_value_batch,
-            ext_reward_batch,
-            ext_policy_batch,
-        )
-=======
         # observation_batch: batch, channels, heigth, width
         # action_batch: batch, num_unroll_steps+1
         # value_batch: batch, num_unroll_steps+1
         # reward_batch: batch, num_unroll_steps+1
         # policy_batch: batch, num_unroll_steps+1, len(action_space)
         return observation_batch, action_batch, value_batch, reward_batch, policy_batch
->>>>>>> 283e3538
 
     def sample_game(self, buffer):
         """
@@ -134,11 +101,7 @@
                     if game_history.to_play_history[current_index]
                     == game_history.to_play_history[current_index + i]
                     else -reward
-<<<<<<< HEAD
-                ) * discount ** i
-=======
                 ) * self.config.discount ** i
->>>>>>> 283e3538
 
             if current_index < len(game_history.root_values):
                 # Value target could be scaled by 0.25 (See paper appendix Reanalyze)
