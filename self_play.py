--- conflicted
+++ resolved
@@ -54,28 +54,6 @@
                 shared_storage.set_infos.remote(
                     "total_reward", sum(game_history.reward_history)
                 )
-<<<<<<< HEAD
-                shared_storage.set_infos.remote(
-                    "player_0_reward",
-                    sum(
-                        [
-                            reward
-                            for i, reward in enumerate(game_history.reward_history)
-                            if game_history.to_play_history[i] == 0
-                        ]
-                    ),
-                )
-                shared_storage.set_infos.remote(
-                    "player_1_reward",
-                    sum(
-                        [
-                            reward
-                            for i, reward in enumerate(game_history.reward_history)
-                            if game_history.to_play_history[i] == 1
-                        ]
-                    ),
-                )
-=======
                 if 1 < len(self.config.players):
                     shared_storage.set_infos.remote(
                         "player_0_reward",
@@ -97,7 +75,6 @@
                             ]
                         ),
                     )
->>>>>>> 283e3538
             if not test_mode:
                 replay_buffer.save_game.remote(game_history)
 
@@ -117,13 +94,10 @@
         )
         game_history.action_history.append(0)
         game_history.observation_history.append(observation)
-<<<<<<< HEAD
-        game_history.to_play_history.append(self.game.to_play())
-=======
+
         game_history.reward_history.append(0)
         game_history.to_play_history.append(self.game.to_play())
 
->>>>>>> 283e3538
         done = False
 
         if render:
